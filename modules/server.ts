--- conflicted
+++ resolved
@@ -158,9 +158,8 @@
     }
   };
 
-<<<<<<< HEAD
   const jwtAndBodyParser = koaCompose([jwtMiddleware, koaBodyMiddleware]);
-=======
+  
   // restricted page checker
   app.use(async (ctx, next) => {
     const pages = ["/admin.html", "/layout.html", "/manage.html", "/pages.html", "/upload.html"];
@@ -187,7 +186,6 @@
       await next();
     }
   });
->>>>>>> 852f419e
 
   if (config.enableTrafficLogs) {
     // traffic tracker
@@ -279,18 +277,13 @@
   });
 
   // upload files to the server
-<<<<<<< HEAD
   router.post("/api/upload", jwtAndBodyParser, async (ctx, next) => {
-    let folderName = await getTmpFolder();
-=======
-  router.post("/api/upload", jwtMiddleware, koaBodyMiddleware, async (ctx, next) => {
     const input = ctx.request.body;
     if (!input.folder || typeof input.folder !== "string") {
       ctx.status = 400;
     }
 
     let folderName = input.folder;
->>>>>>> 852f419e
 
     if (!Array.isArray(ctx.request.files.myFile)) {
       ctx.request.files.myFile = [ctx.request.files.myFile];
@@ -314,7 +307,7 @@
   });
 
   // deletes a file uploaded
-  router.delete("/api/upload", jwtMiddleware, koaBodyMiddleware, async (ctx, next) => {
+  router.delete("/api/upload", jwtAndBodyParser, async (ctx, next) => {
     const input = ctx.request.body;
     if (!input.fileName) {
       ctx.status = 400;
@@ -388,7 +381,7 @@
   });
 
   // deletes temporary posts that exist
-  router.delete("/api/post/discard", jwtMiddleware, koaBodyMiddleware, async (ctx, next) => {
+  router.delete("/api/post/discard", jwtAndBodyParser, async (ctx, next) => {
     const input = ctx.request.body;
 
     if (!input.post || !input.post.localUrl) {
@@ -470,12 +463,8 @@
     ctx.body = {};
   });
 
-<<<<<<< HEAD
-  // updating an existing post
-  router.put("/api/post", jwtAndBodyParser, async (ctx, next) => {
-=======
   // creating a draft
-  router.post("/api/post/draft", jwtMiddleware, koaBodyMiddleware, async (ctx, next) => {
+  router.post("/api/post/draft", jwtAndBodyParser, async (ctx, next) => {
     const input = ctx.request.body;
     // do not allow whitespace after the title. if the title loads in the url the space 
     // is ignored and causes problems
@@ -547,8 +536,7 @@
   });
 
   // updating an existing post OR draft
-  router.put("/api/post", jwtMiddleware, koaBodyMiddleware, async (ctx, next) => {
->>>>>>> 852f419e
+  router.put("/api/post", jwtAndBodyParser, async (ctx, next) => {
     const input = ctx.request.body;
     const regex = new RegExp(`/tmp/${input.tmpTitle}`, "g");
 
@@ -720,7 +708,7 @@
   });
 
   // import a tar of the server's state
-  router.post("/api/import", koaBodyMiddleware, jwtMiddleware, async (ctx, next) => {
+  router.post("/api/import", jwtAndBodyParser, async (ctx, next) => {
     // enforce its existence
     await Deno.mkdir(
       `static/files`,
