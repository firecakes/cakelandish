--- conflicted
+++ resolved
@@ -350,7 +350,6 @@
     ctx.body = {};
   });
 
-<<<<<<< HEAD
   // get frontend config.
   router.get("/api/config", async (ctx, next) => {
     ctx.body = {
@@ -358,10 +357,7 @@
     };
   });
 
-  // get all posts in static folder. this is public, and does not read from the database to get the info
-=======
   // get all posts in static folder. this is public, and reads from a subsection of the database
->>>>>>> bb7a69f9
   router.get("/api/post/all", async (ctx, next) => {
     ctx.body = {
       postLocations: getPostLocations(),
